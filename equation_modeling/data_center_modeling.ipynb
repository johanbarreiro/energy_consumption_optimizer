{
 "cells": [
  {
<<<<<<< HEAD
   "cell_type": "code",
   "execution_count": 1,
   "id": "initial_id",
   "metadata": {
    "ExecuteTime": {
     "end_time": "2024-07-03T11:21:07.782085Z",
     "start_time": "2024-07-03T11:21:07.780633Z"
    },
    "collapsed": true
   },
   "outputs": [],
   "source": [
    "import pandas as pd"
   ]
  },
  {
   "cell_type": "code",
   "execution_count": 2,
   "id": "cf3e6934ef516679",
   "metadata": {
    "ExecuteTime": {
     "end_time": "2024-07-03T11:21:08.432176Z",
     "start_time": "2024-07-03T11:21:08.426117Z"
    }
   },
   "outputs": [
    {
     "name": "stdout",
     "output_type": "stream",
     "text": [
      "/Users/johanbarreiro/Documents/GitHub/vl_optimizer\n"
     ]
    }
   ],
   "source": [
    "cd .."
   ]
  },
  {
   "cell_type": "code",
   "execution_count": 3,
   "id": "c5afdc995be8e28",
   "metadata": {
    "ExecuteTime": {
     "end_time": "2024-07-03T11:21:09.318616Z",
     "start_time": "2024-07-03T11:21:09.259570Z"
    }
   },
   "outputs": [],
   "source": [
    "df = pd.read_csv('data/processed_data/industrial_sites_processed/2024-07-05T01-00-40_industrial_site2_processed.csv')"
   ]
  },
  {
   "cell_type": "markdown",
   "id": "4c614257a0c23530",
   "metadata": {},
   "source": [
    "# Data Center\n",
    "\n",
    "[Server Source](https://cc-techgroup.com/data-center-energy-consumption/#:~:text=this%20work%20efficiently.-,How%20Many%20kWh%20Does%20a%20Server%20Use%3F,to%201%2C900%20kWh%20every%20year.)\n",
    "\n",
    "Average annual power may be around 1,800 to 1,900 kWh every year per server (divide by 365 then 24 the 4)   0.05279680365 kWh per 15 minutes\n",
    "\n",
    "[Network Switch Source](https://www.genuinemodules.com/how-much-power-does-a-24-port-switch-use_a8539#:~:text=However%2C%20as%20a%20general%20estimate,requirements%20of%20the%20connected%20devices.)\n",
    "\n",
    "\n",
    "However, as a general estimate, a non-PoE 24 port switch may consume around 20-50 watts of power, while a PoE-enabled switch may consume around 100-250 watts or more, depending on the power requirements of the connected devices. \n",
    "PoE: 25Wh - 62.5Wh per 15 minutes\n",
    "Non-PoE: 5Wh - 12.5Wh per 15 minutes\n",
    "    \n",
    " [HDD & SDD Source](https://dataspan.com/blog/how-much-energy-do-data-centers-use/#:~:text=Depending%20on%20disk%20size%2C%20an,around%206%20watts%20per%20disk.)   \n",
    "\n",
    "Depending on disk size, an HDD can use anywhere from 6 to 9 watts at maximum capacity. While this is lower than in previous years, power requirements for SSDs have remained mostly constant at around 6 watts per disk.\n",
    "\n",
    "HDD: 0.175Wh - 0.2625Wh per 15 minutes\n",
    "SSD: 0.175Wh per 15 minutes\n"
   ]
  },
  {
   "cell_type": "code",
   "execution_count": 4,
   "id": "e7911facea424b14",
   "metadata": {
    "ExecuteTime": {
     "end_time": "2024-07-03T11:21:12.709822Z",
     "start_time": "2024-07-03T11:21:12.699967Z"
    }
   },
   "outputs": [
    {
     "data": {
      "text/plain": [
       "Index(['Time', '01 General_Electric_Active Energy (kWh)',\n",
       "       '01 General_Electric_Active Power (kW)',\n",
       "       '01 General_Electric_Power Factor (real)',\n",
       "       '02 Production_Electric_Active Energy (kWh)',\n",
       "       '02 Production_Electric_Active Power (kW)',\n",
       "       '02 Production_Electric_Power Factor (real)',\n",
       "       '03 Chiller Group_Electric_Active Energy (kWh)',\n",
       "       '03 Chiller Group_Electric_Active Power (kW)',\n",
       "       '03 Chiller Group_Electric_Power Factor (real)',\n",
       "       '04 UTA_Electric_Active Energy (kWh)',\n",
       "       '04 UTA_Electric_Active Power (kW)',\n",
       "       '04 UTA_Electric_Power Factor (real)',\n",
       "       '05 Compressors_Electric_Active Energy (kWh)',\n",
       "       '05 Compressors_Electric_Active Power (kW)',\n",
       "       '05 Compressors_Electric_Power Factor (real)',\n",
       "       '06 Offices_Electric_Active Energy (kWh)',\n",
       "       '06 Offices_Electric_Active Power (kW)',\n",
       "       '06 Offices_Electric_Power Factor (real)',\n",
       "       '07 Data Center_Electric_Active Energy (kWh)',\n",
       "       '07 Data Center_Electric_Active Power (kW)',\n",
       "       '07 Data Center_Electric_Power Factor (real)',\n",
       "       '08 Technological Centers_Electric_Active Energy (kWh)',\n",
       "       '08 Technological Centers_Electric_Active Power (kW)',\n",
       "       '08 Technological Centers_Electric_Power Factor (real)',\n",
       "       'General_Electric_Active Energy (kWh)',\n",
       "       'General_Electric_Active Power (kW)',\n",
       "       'General_Electric_Power Factor (real)', 'sum_of_kWh', 'DataFrame Name',\n",
       "       'is_weekend', 'hour_sin', 'hour_cos', 'day_of_month_sin',\n",
       "       'day_of_month_cos', 'month_sin', 'month_cos', 'day_of_week_sin',\n",
       "       'day_of_week_cos', 'price_mWh', 'energy_cost_kWh', 'temp', 'humidity',\n",
       "       'precip', 'windspeed', 'uvindex', 'conditions', 'heat_index'],\n",
       "      dtype='object')"
      ]
     },
     "execution_count": 4,
     "metadata": {},
     "output_type": "execute_result"
    }
   ],
   "source": [
    " df.columns"
   ]
  },
  {
   "cell_type": "code",
   "execution_count": 5,
   "id": "334a8f508a7e2e0f",
   "metadata": {
    "ExecuteTime": {
     "end_time": "2024-07-03T11:22:08.375244Z",
     "start_time": "2024-07-03T11:22:08.342071Z"
    }
   },
   "outputs": [],
   "source": [
    "data_center_target = (df['07 Data Center_Electric_Active Energy (kWh)'])\n",
    "data_center_target.to_csv('data/target_variables/target_data_center.csv')"
   ]
  },
  {
   "cell_type": "markdown",
   "id": "d68e67cfc8f7020",
   "metadata": {},
   "source": [
    "## Synthesized dataset containing the following columns:\n",
    "\n",
    "total_data_center_consumption_kwh = β1*Number_of_active_servers + β2*Number_of_active_network_switches + β3*Number_of_active_hard_drives\n",
    "\n",
    "\t•\tNumber of active servers\n",
    "\t•\tNumber of active network switches (PoE)\n",
    "\t•\tNumber of active network switches (Non-PoE)\n",
    "\t•\tNumber of active hard drives (HDD)\n",
    "\t•\tNumber of active solid-state drives (SSD)\n",
    "\t•\tTotal energy consumption in kWh"
   ]
  },
  {
=======
   "metadata": {},
>>>>>>> 965078c8
   "cell_type": "markdown",
   "id": "8ea253575c9233af",
   "metadata": {},
   "source": []
  },
  {
<<<<<<< HEAD
   "cell_type": "code",
   "execution_count": 6,
   "id": "edcb96621f67ef43",
   "metadata": {
    "ExecuteTime": {
     "end_time": "2024-07-02T19:07:49.705418Z",
     "start_time": "2024-07-02T19:07:49.682797Z"
    }
   },
   "outputs": [
    {
     "name": "stdout",
     "output_type": "stream",
     "text": [
      "   Number_of_active_servers  Number_of_active_network_switches_poe  \\\n",
      "0                        54                                      7   \n",
      "1                        48                                      9   \n",
      "2                        56                                      9   \n",
      "3                        65                                      8   \n",
      "4                        47                                      9   \n",
      "\n",
      "   Number_of_active_network_switches_non_poe  Number_of_active_hard_drives  \\\n",
      "0                                          5                            83   \n",
      "1                                          5                            88   \n",
      "2                                          6                           114   \n",
      "3                                          6                           112   \n",
      "4                                          3                            99   \n",
      "\n",
      "   Number_of_active_ssds  Total_energy_consumption_kwh  \n",
      "0                     34                      3.278679  \n",
      "1                     44                      3.030063  \n",
      "2                     50                      3.375065  \n",
      "3                     50                      4.004567  \n",
      "4                     45                      2.961232  \n"
     ]
    }
   ],
   "source": [
    "import numpy as np\n",
    "import pandas as pd\n",
    "\n",
    "# Define the number of records to generate\n",
    "num_records = 100  # Set to a desired number of records\n",
    "\n",
    "# Define the energy consumption per component per 15 minutes\n",
    "energy_consumption_per_15_min = {\n",
    "    'server': 0.05279680365,  # kWh per 15 minutes\n",
    "    'network_switch_poe': (25, 62.5),  # Wh per 15 minutes\n",
    "    'network_switch_non_poe': (5, 12.5),  # Wh per 15 minutes\n",
    "    'hdd': (0.175, 0.2625),  # Wh per 15 minutes\n",
    "    'ssd': 0.175  # Wh per 15 minutes\n",
    "}\n",
    "\n",
    "# Generate random numbers of each component within a realistic range\n",
    "np.random.seed(42)  # For reproducibility\n",
    "\n",
    "num_servers = np.maximum(np.random.normal(50, 10, num_records).astype(int), 0)\n",
    "num_network_switches_poe = np.maximum(np.random.normal(10, 2, num_records).astype(int), 0)\n",
    "num_network_switches_non_poe = np.maximum(np.random.normal(5, 1, num_records).astype(int), 0)\n",
    "num_hdds = np.maximum(np.random.normal(100, 20, num_records).astype(int), 0)\n",
    "num_ssds = np.maximum(np.random.normal(50, 10, num_records).astype(int), 0)\n",
    "\n",
    "# Calculate total energy consumption for each record\n",
    "total_energy_consumption_kwh = (\n",
    "    num_servers * energy_consumption_per_15_min['server'] +\n",
    "    num_network_switches_poe * np.random.uniform(energy_consumption_per_15_min['network_switch_poe'][0], energy_consumption_per_15_min['network_switch_poe'][1], num_records) / 1000 +\n",
    "    num_network_switches_non_poe * np.random.uniform(energy_consumption_per_15_min['network_switch_non_poe'][0], energy_consumption_per_15_min['network_switch_non_poe'][1], num_records) / 1000 +\n",
    "    num_hdds * np.random.uniform(energy_consumption_per_15_min['hdd'][0], energy_consumption_per_15_min['hdd'][1], num_records) / 1000 +\n",
    "    num_ssds * energy_consumption_per_15_min['ssd'] / 1000\n",
    ")\n",
    "\n",
    "# Create a DataFrame with the synthesized data\n",
    "synthesized_data = pd.DataFrame({\n",
    "    'Number_of_active_servers': num_servers,\n",
    "    'Number_of_active_network_switches_poe': num_network_switches_poe,\n",
    "    'Number_of_active_network_switches_non_poe': num_network_switches_non_poe,\n",
    "    'Number_of_active_hard_drives': num_hdds,\n",
    "    'Number_of_active_ssds': num_ssds,\n",
    "    'Total_energy_consumption_kwh': total_energy_consumption_kwh\n",
    "})\n",
    "\n",
    "# Display the synthesized data\n",
    "print(synthesized_data.head())\n",
    "\n",
    "# Save the synthesized data to a CSV file\n",
    "synthesized_data.to_csv('data/synthesized_data/data_center_synthesized.csv', index=False)"
   ]
  },
  {
=======
   "metadata": {},
>>>>>>> 965078c8
   "cell_type": "markdown",
   "id": "419ac1f23c59f104",
   "metadata": {},
   "source": [
    "# Total energy Consumption Equation\n",
    "\n",
    "The total energy consumption ( P ) can be represented as:\n",
    "\n",
    "\\[ P = \\beta_1 \\cdot N_{\\text{servers}} + \\beta_2 \\cdot N_{\\text{network\\_switches\\poe}} + \\beta_3 \\cdot N{\\text{network\\_switches\\_non\\poe}} + \\beta_4 \\cdot N{\\text{hard\\drives}} + \\beta_5 \\cdot N{\\text{ssds}} \\]\n",
    "\n",
    "Where:\n",
    "\n",
    "\t•\t N_{\\text{servers}} = Number of active servers\n",
    "\t•\t N_{\\text{network\\_switches\\_poe}}  = Number of active network switches (PoE)\n",
    "\t•\t N_{\\text{network\\_switches\\_non\\_poe}}  = Number of active network switches (Non-PoE)\n",
    "\t•\t N_{\\text{hard\\_drives}}  = Number of active hard drives (HDD)\n",
    "\t•\t N_{\\text{ssds}}  = Number of active solid-state drives (SSD)\n",
    "\n",
    "And the coefficients are:\n",
    "\n",
    "\t•\t \\beta_1 = 0.05279680365  kWh per server per 15 minutes\n",
    "\t•\t \\beta_2  is a range between 25 Wh to 62.5 Wh per PoE switch per 15 minutes (converted to kWh)\n",
    "\t•\t \\beta_3  is a range between 5 Wh to 12.5 Wh per non-PoE switch per 15 minutes (converted to kWh)\n",
    "\t•\t \\beta_4  is a range between 0.175 Wh to 0.2625 Wh per HDD per 15 minutes (converted to kWh)\n",
    "\t•\t \\beta_5 = 0.175  Wh per SSD per 15 minutes (converted to kWh)\n"
   ]
  },
  {
   "cell_type": "code",
   "execution_count": 7,
   "id": "96e84ed64e0ce4a",
   "metadata": {
    "ExecuteTime": {
     "end_time": "2024-07-02T19:07:52.824333Z",
     "start_time": "2024-07-02T19:07:52.290196Z"
    }
   },
   "outputs": [
    {
     "name": "stdout",
     "output_type": "stream",
     "text": [
      "ERROR: Rule failed when generating expression for Constraint\n",
      "total_energy_consumption with index None: ValueError: Constraint\n",
      "'total_energy_consumption' does not have a proper value. Found\n",
      "'0.05279680365*N_servers + 0.0109375*N_network_switches_poe +\n",
      "0.0021875*N_network_switches_non_poe + 5.468750000000001e-05*N_hard_drives +\n",
      "4.375e-05*N_ssds' Expecting a tuple or relational expression. Examples:\n",
      "       sum(model.costs) == model.income (0, model.price[item], 50)\n",
      "ERROR: Constructing component 'total_energy_consumption' from data=None\n",
      "failed:\n",
      "        ValueError: Constraint 'total_energy_consumption' does not have a\n",
      "        proper value. Found '0.05279680365*N_servers +\n",
      "        0.0109375*N_network_switches_poe +\n",
      "        0.0021875*N_network_switches_non_poe +\n",
      "        5.468750000000001e-05*N_hard_drives + 4.375e-05*N_ssds'\n",
      "    Expecting a tuple or relational expression. Examples:\n",
      "       sum(model.costs) == model.income (0, model.price[item], 50)\n"
     ]
    },
    {
     "ename": "ValueError",
     "evalue": "Constraint 'total_energy_consumption' does not have a proper value. Found '0.05279680365*N_servers + 0.0109375*N_network_switches_poe + 0.0021875*N_network_switches_non_poe + 5.468750000000001e-05*N_hard_drives + 4.375e-05*N_ssds'\nExpecting a tuple or relational expression. Examples:\n   sum(model.costs) == model.income\n   (0, model.price[item], 50)",
     "output_type": "error",
     "traceback": [
      "\u001b[0;31m---------------------------------------------------------------------------\u001b[0m",
      "\u001b[0;31mValueError\u001b[0m                                Traceback (most recent call last)",
      "Cell \u001b[0;32mIn[7], line 25\u001b[0m\n\u001b[1;32m     22\u001b[0m beta4_avg \u001b[38;5;241m=\u001b[39m (beta4_min \u001b[38;5;241m+\u001b[39m beta4_max) \u001b[38;5;241m/\u001b[39m \u001b[38;5;241m2\u001b[39m\n\u001b[1;32m     24\u001b[0m \u001b[38;5;66;03m# Total energy consumption constraint\u001b[39;00m\n\u001b[0;32m---> 25\u001b[0m \u001b[43mmodel\u001b[49m\u001b[38;5;241;43m.\u001b[39;49m\u001b[43mtotal_energy_consumption\u001b[49m \u001b[38;5;241m=\u001b[39m Constraint(expr\u001b[38;5;241m=\u001b[39m\n\u001b[1;32m     26\u001b[0m     beta1 \u001b[38;5;241m*\u001b[39m model\u001b[38;5;241m.\u001b[39mN_servers \u001b[38;5;241m+\u001b[39m\n\u001b[1;32m     27\u001b[0m     beta2_avg \u001b[38;5;241m*\u001b[39m model\u001b[38;5;241m.\u001b[39mN_network_switches_poe \u001b[38;5;241m+\u001b[39m\n\u001b[1;32m     28\u001b[0m     beta3_avg \u001b[38;5;241m*\u001b[39m model\u001b[38;5;241m.\u001b[39mN_network_switches_non_poe \u001b[38;5;241m+\u001b[39m\n\u001b[1;32m     29\u001b[0m     beta4_avg \u001b[38;5;241m*\u001b[39m model\u001b[38;5;241m.\u001b[39mN_hard_drives \u001b[38;5;241m+\u001b[39m\n\u001b[1;32m     30\u001b[0m     beta5 \u001b[38;5;241m*\u001b[39m model\u001b[38;5;241m.\u001b[39mN_ssds\n\u001b[1;32m     31\u001b[0m )\n",
      "File \u001b[0;32m~/anaconda3/envs/vl_optimizer_1/lib/python3.12/site-packages/pyomo/core/base/block.py:571\u001b[0m, in \u001b[0;36mBlockData.__setattr__\u001b[0;34m(self, name, val)\u001b[0m\n\u001b[1;32m    566\u001b[0m \u001b[38;5;28;01mif\u001b[39;00m name \u001b[38;5;129;01mnot\u001b[39;00m \u001b[38;5;129;01min\u001b[39;00m \u001b[38;5;28mself\u001b[39m\u001b[38;5;241m.\u001b[39m\u001b[38;5;18m__dict__\u001b[39m:\n\u001b[1;32m    567\u001b[0m     \u001b[38;5;28;01mif\u001b[39;00m \u001b[38;5;28misinstance\u001b[39m(val, Component):\n\u001b[1;32m    568\u001b[0m         \u001b[38;5;66;03m#\u001b[39;00m\n\u001b[1;32m    569\u001b[0m         \u001b[38;5;66;03m# Pyomo components are added with the add_component method.\u001b[39;00m\n\u001b[1;32m    570\u001b[0m         \u001b[38;5;66;03m#\u001b[39;00m\n\u001b[0;32m--> 571\u001b[0m         \u001b[38;5;28;43mself\u001b[39;49m\u001b[38;5;241;43m.\u001b[39;49m\u001b[43madd_component\u001b[49m\u001b[43m(\u001b[49m\u001b[43mname\u001b[49m\u001b[43m,\u001b[49m\u001b[43m \u001b[49m\u001b[43mval\u001b[49m\u001b[43m)\u001b[49m\n\u001b[1;32m    572\u001b[0m     \u001b[38;5;28;01melse\u001b[39;00m:\n\u001b[1;32m    573\u001b[0m         \u001b[38;5;66;03m#\u001b[39;00m\n\u001b[1;32m    574\u001b[0m         \u001b[38;5;66;03m# Other Python objects are added with the standard __setattr__\u001b[39;00m\n\u001b[1;32m    575\u001b[0m         \u001b[38;5;66;03m# method.\u001b[39;00m\n\u001b[1;32m    576\u001b[0m         \u001b[38;5;66;03m#\u001b[39;00m\n\u001b[1;32m    577\u001b[0m         \u001b[38;5;28msuper\u001b[39m(BlockData, \u001b[38;5;28mself\u001b[39m)\u001b[38;5;241m.\u001b[39m\u001b[38;5;21m__setattr__\u001b[39m(name, val)\n",
      "File \u001b[0;32m~/anaconda3/envs/vl_optimizer_1/lib/python3.12/site-packages/pyomo/core/base/block.py:1116\u001b[0m, in \u001b[0;36mBlockData.add_component\u001b[0;34m(self, name, val)\u001b[0m\n\u001b[1;32m   1108\u001b[0m     logger\u001b[38;5;241m.\u001b[39mdebug(\n\u001b[1;32m   1109\u001b[0m         \u001b[38;5;124m\"\u001b[39m\u001b[38;5;124mConstructing \u001b[39m\u001b[38;5;132;01m%s\u001b[39;00m\u001b[38;5;124m \u001b[39m\u001b[38;5;124m'\u001b[39m\u001b[38;5;132;01m%s\u001b[39;00m\u001b[38;5;124m'\u001b[39m\u001b[38;5;124m on \u001b[39m\u001b[38;5;132;01m%s\u001b[39;00m\u001b[38;5;124m from data=\u001b[39m\u001b[38;5;132;01m%s\u001b[39;00m\u001b[38;5;124m\"\u001b[39m,\n\u001b[1;32m   1110\u001b[0m         val\u001b[38;5;241m.\u001b[39m\u001b[38;5;18m__class__\u001b[39m\u001b[38;5;241m.\u001b[39m\u001b[38;5;18m__name__\u001b[39m,\n\u001b[0;32m   (...)\u001b[0m\n\u001b[1;32m   1113\u001b[0m         \u001b[38;5;28mstr\u001b[39m(data),\n\u001b[1;32m   1114\u001b[0m     )\n\u001b[1;32m   1115\u001b[0m \u001b[38;5;28;01mtry\u001b[39;00m:\n\u001b[0;32m-> 1116\u001b[0m     \u001b[43mval\u001b[49m\u001b[38;5;241;43m.\u001b[39;49m\u001b[43mconstruct\u001b[49m\u001b[43m(\u001b[49m\u001b[43mdata\u001b[49m\u001b[43m)\u001b[49m\n\u001b[1;32m   1117\u001b[0m \u001b[38;5;28;01mexcept\u001b[39;00m:\n\u001b[1;32m   1118\u001b[0m     err \u001b[38;5;241m=\u001b[39m sys\u001b[38;5;241m.\u001b[39mexc_info()[\u001b[38;5;241m1\u001b[39m]\n",
      "File \u001b[0;32m~/anaconda3/envs/vl_optimizer_1/lib/python3.12/site-packages/pyomo/core/base/disable_methods.py:124\u001b[0m, in \u001b[0;36mdisable_methods.<locals>.class_decorator.<locals>.construct\u001b[0;34m(self, data)\u001b[0m\n\u001b[1;32m    122\u001b[0m     \u001b[38;5;28mself\u001b[39m\u001b[38;5;241m.\u001b[39m_name \u001b[38;5;241m=\u001b[39m base\u001b[38;5;241m.\u001b[39m\u001b[38;5;18m__name__\u001b[39m\n\u001b[1;32m    123\u001b[0m \u001b[38;5;28mself\u001b[39m\u001b[38;5;241m.\u001b[39m\u001b[38;5;18m__class__\u001b[39m \u001b[38;5;241m=\u001b[39m base\n\u001b[0;32m--> 124\u001b[0m \u001b[38;5;28;01mreturn\u001b[39;00m \u001b[43mbase\u001b[49m\u001b[38;5;241;43m.\u001b[39;49m\u001b[43mconstruct\u001b[49m\u001b[43m(\u001b[49m\u001b[38;5;28;43mself\u001b[39;49m\u001b[43m,\u001b[49m\u001b[43m \u001b[49m\u001b[43mdata\u001b[49m\u001b[43m)\u001b[49m\n",
      "File \u001b[0;32m~/anaconda3/envs/vl_optimizer_1/lib/python3.12/site-packages/pyomo/core/base/constraint.py:720\u001b[0m, in \u001b[0;36mConstraint.construct\u001b[0;34m(self, data)\u001b[0m\n\u001b[1;32m    717\u001b[0m     \u001b[38;5;28;01melse\u001b[39;00m:\n\u001b[1;32m    718\u001b[0m         \u001b[38;5;66;03m# Bypass the index validation and create the member directly\u001b[39;00m\n\u001b[1;32m    719\u001b[0m         \u001b[38;5;28;01mfor\u001b[39;00m index \u001b[38;5;129;01min\u001b[39;00m \u001b[38;5;28mself\u001b[39m\u001b[38;5;241m.\u001b[39mindex_set():\n\u001b[0;32m--> 720\u001b[0m             \u001b[38;5;28;43mself\u001b[39;49m\u001b[38;5;241;43m.\u001b[39;49m\u001b[43m_setitem_when_not_present\u001b[49m\u001b[43m(\u001b[49m\u001b[43mindex\u001b[49m\u001b[43m,\u001b[49m\u001b[43m \u001b[49m\u001b[43mrule\u001b[49m\u001b[43m(\u001b[49m\u001b[43mblock\u001b[49m\u001b[43m,\u001b[49m\u001b[43m \u001b[49m\u001b[43mindex\u001b[49m\u001b[43m)\u001b[49m\u001b[43m)\u001b[49m\n\u001b[1;32m    721\u001b[0m \u001b[38;5;28;01mexcept\u001b[39;00m \u001b[38;5;167;01mException\u001b[39;00m:\n\u001b[1;32m    722\u001b[0m     err \u001b[38;5;241m=\u001b[39m sys\u001b[38;5;241m.\u001b[39mexc_info()[\u001b[38;5;241m1\u001b[39m]\n",
      "File \u001b[0;32m~/anaconda3/envs/vl_optimizer_1/lib/python3.12/site-packages/pyomo/core/base/indexed_component.py:1107\u001b[0m, in \u001b[0;36mIndexedComponent._setitem_when_not_present\u001b[0;34m(self, index, value)\u001b[0m\n\u001b[1;32m   1105\u001b[0m \u001b[38;5;28;01mtry\u001b[39;00m:\n\u001b[1;32m   1106\u001b[0m     \u001b[38;5;28;01mif\u001b[39;00m value \u001b[38;5;129;01mis\u001b[39;00m \u001b[38;5;129;01mnot\u001b[39;00m _NotSpecified:\n\u001b[0;32m-> 1107\u001b[0m         \u001b[43mobj\u001b[49m\u001b[38;5;241;43m.\u001b[39;49m\u001b[43mset_value\u001b[49m\u001b[43m(\u001b[49m\u001b[43mvalue\u001b[49m\u001b[43m)\u001b[49m\n\u001b[1;32m   1108\u001b[0m \u001b[38;5;28;01mexcept\u001b[39;00m:\n\u001b[1;32m   1109\u001b[0m     \u001b[38;5;28mself\u001b[39m\u001b[38;5;241m.\u001b[39m_data\u001b[38;5;241m.\u001b[39mpop(index, \u001b[38;5;28;01mNone\u001b[39;00m)\n",
      "File \u001b[0;32m~/anaconda3/envs/vl_optimizer_1/lib/python3.12/site-packages/pyomo/core/base/constraint.py:888\u001b[0m, in \u001b[0;36mScalarConstraint.set_value\u001b[0;34m(self, expr)\u001b[0m\n\u001b[1;32m    886\u001b[0m \u001b[38;5;28;01mif\u001b[39;00m \u001b[38;5;129;01mnot\u001b[39;00m \u001b[38;5;28mself\u001b[39m\u001b[38;5;241m.\u001b[39m_data:\n\u001b[1;32m    887\u001b[0m     \u001b[38;5;28mself\u001b[39m\u001b[38;5;241m.\u001b[39m_data[\u001b[38;5;28;01mNone\u001b[39;00m] \u001b[38;5;241m=\u001b[39m \u001b[38;5;28mself\u001b[39m\n\u001b[0;32m--> 888\u001b[0m \u001b[38;5;28;01mreturn\u001b[39;00m \u001b[38;5;28;43msuper\u001b[39;49m\u001b[43m(\u001b[49m\u001b[43mScalarConstraint\u001b[49m\u001b[43m,\u001b[49m\u001b[43m \u001b[49m\u001b[38;5;28;43mself\u001b[39;49m\u001b[43m)\u001b[49m\u001b[38;5;241;43m.\u001b[39;49m\u001b[43mset_value\u001b[49m\u001b[43m(\u001b[49m\u001b[43mexpr\u001b[49m\u001b[43m)\u001b[49m\n",
      "File \u001b[0;32m~/anaconda3/envs/vl_optimizer_1/lib/python3.12/site-packages/pyomo/core/base/constraint.py:424\u001b[0m, in \u001b[0;36mConstraintData.set_value\u001b[0;34m(self, expr)\u001b[0m\n\u001b[1;32m    416\u001b[0m     \u001b[38;5;28;01mif\u001b[39;00m \u001b[38;5;28mself\u001b[39m\u001b[38;5;241m.\u001b[39m_expr \u001b[38;5;129;01mis\u001b[39;00m \u001b[38;5;28;01mNone\u001b[39;00m:\n\u001b[1;32m    417\u001b[0m         msg \u001b[38;5;241m=\u001b[39m (\n\u001b[1;32m    418\u001b[0m             \u001b[38;5;124m\"\u001b[39m\u001b[38;5;124mConstraint \u001b[39m\u001b[38;5;124m'\u001b[39m\u001b[38;5;132;01m%s\u001b[39;00m\u001b[38;5;124m'\u001b[39m\u001b[38;5;124m does not have a proper \u001b[39m\u001b[38;5;124m\"\u001b[39m\n\u001b[1;32m    419\u001b[0m             \u001b[38;5;124m\"\u001b[39m\u001b[38;5;124mvalue. Found \u001b[39m\u001b[38;5;124m'\u001b[39m\u001b[38;5;132;01m%s\u001b[39;00m\u001b[38;5;124m'\u001b[39m\u001b[38;5;130;01m\\n\u001b[39;00m\u001b[38;5;124mExpecting a tuple or \u001b[39m\u001b[38;5;124m\"\u001b[39m\n\u001b[0;32m   (...)\u001b[0m\n\u001b[1;32m    422\u001b[0m             \u001b[38;5;124m\"\u001b[39m\u001b[38;5;130;01m\\n\u001b[39;00m\u001b[38;5;124m   (0, model.price[item], 50)\u001b[39m\u001b[38;5;124m\"\u001b[39m \u001b[38;5;241m%\u001b[39m (\u001b[38;5;28mself\u001b[39m\u001b[38;5;241m.\u001b[39mname, \u001b[38;5;28mstr\u001b[39m(expr))\n\u001b[1;32m    423\u001b[0m         )\n\u001b[0;32m--> 424\u001b[0m         \u001b[38;5;28;01mraise\u001b[39;00m \u001b[38;5;167;01mValueError\u001b[39;00m(msg)\n\u001b[1;32m    425\u001b[0m \u001b[38;5;66;03m#\u001b[39;00m\n\u001b[1;32m    426\u001b[0m \u001b[38;5;66;03m# Normalize the incoming expressions, if we can\u001b[39;00m\n\u001b[1;32m    427\u001b[0m \u001b[38;5;66;03m#\u001b[39;00m\n\u001b[1;32m    428\u001b[0m args \u001b[38;5;241m=\u001b[39m \u001b[38;5;28mself\u001b[39m\u001b[38;5;241m.\u001b[39m_expr\u001b[38;5;241m.\u001b[39margs\n",
      "\u001b[0;31mValueError\u001b[0m: Constraint 'total_energy_consumption' does not have a proper value. Found '0.05279680365*N_servers + 0.0109375*N_network_switches_poe + 0.0021875*N_network_switches_non_poe + 5.468750000000001e-05*N_hard_drives + 4.375e-05*N_ssds'\nExpecting a tuple or relational expression. Examples:\n   sum(model.costs) == model.income\n   (0, model.price[item], 50)"
     ]
    }
   ],
   "source": [
    "from pyomo.environ import *\n",
    "\n",
    "model = ConcreteModel()\n",
    "\n",
    "# Decision Variables\n",
    "model.N_servers = Var(domain=NonNegativeIntegers)\n",
    "model.N_network_switches_poe = Var(domain=NonNegativeIntegers)\n",
    "model.N_network_switches_non_poe = Var(domain=NonNegativeIntegers)\n",
    "model.N_hard_drives = Var(domain=NonNegativeIntegers)\n",
    "model.N_ssds = Var(domain=NonNegativeIntegers)\n",
    "\n",
    "# Coefficients\n",
    "beta1 = 0.05279680365\n",
    "beta2_min, beta2_max = 25 / 1000 / 4, 62.5 / 1000 / 4  # convert Wh to kWh and per 15 min\n",
    "beta3_min, beta3_max = 5 / 1000 / 4, 12.5 / 1000 / 4  # convert Wh to kWh and per 15 min\n",
    "beta4_min, beta4_max = 0.175 / 1000 / 4, 0.2625 / 1000 / 4  # convert Wh to kWh and per 15 min\n",
    "beta5 = 0.175 / 1000 / 4  # convert Wh to kWh and per 15 min\n",
    "\n",
    "# Define ranges for coefficients to use the average for the constraints\n",
    "beta2_avg = (beta2_min + beta2_max) / 2\n",
    "beta3_avg = (beta3_min + beta3_max) / 2\n",
    "beta4_avg = (beta4_min + beta4_max) / 2\n",
    "\n",
    "# Total energy consumption constraint\n",
    "model.total_energy_consumption = Constraint(expr=\n",
    "    beta1 * model.N_servers +\n",
    "    beta2_avg * model.N_network_switches_poe +\n",
    "    beta3_avg * model.N_network_switches_non_poe +\n",
    "    beta4_avg * model.N_hard_drives +\n",
    "    beta5 * model.N_ssds\n",
    ")"
   ]
  },
  {
   "cell_type": "markdown",
   "id": "ca03bac67e9eb9f1",
   "metadata": {},
   "source": [
    "To create a simple equation for the minimum number of active hardware based on the time of day, we can consider different times and the corresponding minimum requirements for each type of hardware. Let's define some time-based categories and their respective minimum requirements. For simplicity, let's divide the day into three periods: peak hours, off-peak hours, and regular hours.\n",
    "\n",
    "### Time Periods:\n",
    "1. **Peak Hours (e.g., 8 AM - 6 PM)**\n",
    "2. **Regular Hours (e.g., 6 PM - 10 PM)**\n",
    "3. **Off-Peak Hours (e.g., 10 PM - 8 AM)**\n",
    "\n",
    "### Assumptions:\n",
    "- Peak Hours require the highest number of active hardware.\n",
    "- Regular Hours require a moderate number of active hardware.\n",
    "- Off-Peak Hours require the lowest number of active hardware.\n",
    "\n",
    "### Base Minimum Numbers:\n",
    "These numbers should be adjusted based on your specific operational needs. For illustration:\n",
    "\n",
    "- **Number of Servers:**\n",
    "  - Peak Hours: 50\n",
    "  - Regular Hours: 40\n",
    "  - Off-Peak Hours: 30\n",
    "\n",
    "- **Number of Network Switches (PoE):**\n",
    "  - Peak Hours: 10\n",
    "  - Regular Hours: 8\n",
    "  - Off-Peak Hours: 6\n",
    "\n",
    "- **Number of Network Switches (Non-PoE):**\n",
    "  - Peak Hours: 5\n",
    "  - Regular Hours: 4\n",
    "  - Off-Peak Hours: 3\n",
    "\n",
    "- **Number of Hard Drives (HDD):**\n",
    "  - Peak Hours: 100\n",
    "  - Regular Hours: 80\n",
    "  - Off-Peak Hours: 60\n",
    "\n",
    "- **Number of SSDs:**\n",
    "  - Peak Hours: 50\n",
    "  - Regular Hours: 40\n",
    "  - Off-Peak Hours: 30\n",
    "\n",
    "### Equations:\n",
    "Let \\( t \\) be the time of day in hours (0-23).\n",
    "\n",
    "1. **Number of Active Servers (\\( N_s \\))**:\n",
    "\\[ \n",
    "N_s = \n",
    "\\begin{cases} \n",
    "50 & \\text{if } 8 \\leq t < 18 \\\\\n",
    "40 & \\text{if } 18 \\leq t < 22 \\\\\n",
    "30 & \\text{if } 22 \\leq t < 8 \n",
    "\\end{cases}\n",
    "\\]\n",
    "\n",
    "2. **Number of Active Network Switches (PoE) (\\( N_{ns\\_poe} \\))**:\n",
    "\\[ \n",
    "N_{ns\\_poe} = \n",
    "\\begin{cases} \n",
    "10 & \\text{if } 8 \\leq t < 18 \\\\\n",
    "8 & \\text{if } 18 \\leq t < 22 \\\\\n",
    "6 & \\text{if } 22 \\leq t < 8 \n",
    "\\end{cases}\n",
    "\\]\n",
    "\n",
    "3. **Number of Active Network Switches (Non-PoE) (\\( N_{ns\\_non\\_poe} \\))**:\n",
    "\\[ \n",
    "N_{ns\\_non\\_poe} = \n",
    "\\begin{cases} \n",
    "5 & \\text{if } 8 \\leq t < 18 \\\\\n",
    "4 & \\text{if } 18 \\leq t < 22 \\\\\n",
    "3 & \\text{if } 22 \\leq t < 8 \n",
    "\\end{cases}\n",
    "\\]\n",
    "\n",
    "4. **Number of Active Hard Drives (HDD) (\\( N_{hdd} \\))**:\n",
    "\\[ \n",
    "N_{hdd} = \n",
    "\\begin{cases} \n",
    "100 & \\text{if } 8 \\leq t < 18 \\\\\n",
    "80 & \\text{if } 18 \\leq t < 22 \\\\\n",
    "60 & \\text{if } 22 \\leq t < 8 \n",
    "\\end{cases}\n",
    "\\]\n",
    "\n",
    "5. **Number of Active SSDs (\\( N_{ssd} \\))**:\n",
    "\\[ \n",
    "N_{ssd} = \n",
    "\\begin{cases} \n",
    "50 & \\text{if } 8 \\leq t < 18 \\\\\n",
    "40 & \\text{if } 18 \\leq t < 22 \\\\\n",
    "30 & \\text{if } 22 \\leq t < 8 \n",
    "\\end{cases}\n",
    "\\]\n",
    "\n",
    "Using these equations, you can adjust the minimum number of active hardware based on the time of day. You can tailor these numbers further based on your specific operational data and requirements."
   ]
  },
  {
   "cell_type": "code",
   "execution_count": null,
   "id": "4193462596130cdf",
   "metadata": {},
   "outputs": [],
   "source": [
    "from pyomo.environ import ConcreteModel, Var, Constraint, NonNegativeIntegers, Objective, minimize\n",
    "\n",
    "def get_min_active_hardware(time_of_day):\n",
    "    if 8 <= time_of_day < 18:\n",
    "        return {\n",
    "            \"servers\": 50,\n",
    "            \"network_switches_poe\": 10,\n",
    "            \"network_switches_non_poe\": 5,\n",
    "            \"hard_drives\": 100,\n",
    "            \"ssds\": 50\n",
    "        }\n",
    "    elif 18 <= time_of_day < 22:\n",
    "        return {\n",
    "            \"servers\": 40,\n",
    "            \"network_switches_poe\": 8,\n",
    "            \"network_switches_non_poe\": 4,\n",
    "            \"hard_drives\": 80,\n",
    "            \"ssds\": 40\n",
    "        }\n",
    "    else:\n",
    "        return {\n",
    "            \"servers\": 30,\n",
    "            \"network_switches_poe\": 6,\n",
    "            \"network_switches_non_poe\": 3,\n",
    "            \"hard_drives\": 60,\n",
    "            \"ssds\": 30\n",
    "        }\n",
    "\n",
    "def create_model(time_of_day):\n",
    "    min_hardware = get_min_active_hardware(time_of_day)\n",
    "    \n",
    "    model = ConcreteModel()\n",
    "    \n",
    "    # Define variables\n",
    "    model.servers = Var(within=NonNegativeIntegers)\n",
    "    model.network_switches_poe = Var(within=NonNegativeIntegers)\n",
    "    model.network_switches_non_poe = Var(within=NonNegativeIntegers)\n",
    "    model.hard_drives = Var(within=NonNegativeIntegers)\n",
    "    model.ssds = Var(within=NonNegativeIntegers)\n",
    "    \n",
    "    # Define constraints based on minimum hardware requirements\n",
    "    model.min_servers = Constraint(expr=model.servers >= min_hardware['servers'])\n",
    "    model.min_network_switches_poe = Constraint(expr=model.network_switches_poe >= min_hardware['network_switches_poe'])\n",
    "    model.min_network_switches_non_poe = Constraint(expr=model.network_switches_non_poe >= min_hardware['network_switches_non_poe'])\n",
    "    model.min_hard_drives = Constraint(expr=model.hard_drives >= min_hardware['hard_drives'])\n",
    "    model.min_ssds = Constraint(expr=model.ssds >= min_hardware['ssds'])\n",
    "    \n",
    "    # Example objective: Minimize total number of components\n",
    "    model.objective = Objective(expr=model.servers + model.network_switches_poe + model.network_switches_non_poe + model.hard_drives + model.ssds, sense=minimize)\n",
    "    \n",
    "    return model\n",
    "\n",
    "# Example usage:\n",
    "time_of_day = 10  # Example time of day\n",
    "model = create_model(time_of_day)\n",
    "\n",
    "# Solve the model (you need a solver for this part)\n",
    "from pyomo.opt import SolverFactory\n",
    "solver = SolverFactory('glpk')  # Ensure you have the solver installed\n",
    "result = solver.solve(model)\n",
    "\n",
    "# Display results\n",
    "model.servers.display()\n",
    "model.network_switches_poe.display()\n",
    "model.network_switches_non_poe.display()\n",
    "model.hard_drives.display()\n",
    "model.ssds.display()"
   ]
  }
 ],
 "metadata": {
  "kernelspec": {
   "display_name": "Python 3",
   "language": "python",
   "name": "python3"
  },
  "language_info": {
   "codemirror_mode": {
    "name": "ipython",
    "version": 3
   },
   "file_extension": ".py",
   "mimetype": "text/x-python",
   "name": "python",
   "nbconvert_exporter": "python",
   "pygments_lexer": "ipython3",
   "version": "3.11.5"
  }
 },
 "nbformat": 4,
 "nbformat_minor": 5
}<|MERGE_RESOLUTION|>--- conflicted
+++ resolved
@@ -1,282 +1,14 @@
 {
  "cells": [
   {
-<<<<<<< HEAD
-   "cell_type": "code",
-   "execution_count": 1,
-   "id": "initial_id",
-   "metadata": {
-    "ExecuteTime": {
-     "end_time": "2024-07-03T11:21:07.782085Z",
-     "start_time": "2024-07-03T11:21:07.780633Z"
-    },
-    "collapsed": true
-   },
-   "outputs": [],
-   "source": [
-    "import pandas as pd"
-   ]
-  },
-  {
-   "cell_type": "code",
-   "execution_count": 2,
-   "id": "cf3e6934ef516679",
-   "metadata": {
-    "ExecuteTime": {
-     "end_time": "2024-07-03T11:21:08.432176Z",
-     "start_time": "2024-07-03T11:21:08.426117Z"
-    }
-   },
-   "outputs": [
-    {
-     "name": "stdout",
-     "output_type": "stream",
-     "text": [
-      "/Users/johanbarreiro/Documents/GitHub/vl_optimizer\n"
-     ]
-    }
-   ],
-   "source": [
-    "cd .."
-   ]
-  },
-  {
-   "cell_type": "code",
-   "execution_count": 3,
-   "id": "c5afdc995be8e28",
-   "metadata": {
-    "ExecuteTime": {
-     "end_time": "2024-07-03T11:21:09.318616Z",
-     "start_time": "2024-07-03T11:21:09.259570Z"
-    }
-   },
-   "outputs": [],
-   "source": [
-    "df = pd.read_csv('data/processed_data/industrial_sites_processed/2024-07-05T01-00-40_industrial_site2_processed.csv')"
-   ]
-  },
-  {
+   "metadata": {},
    "cell_type": "markdown",
-   "id": "4c614257a0c23530",
+   "source": "",
+   "id": "8ea253575c9233af"
+  },
+  {
    "metadata": {},
-   "source": [
-    "# Data Center\n",
-    "\n",
-    "[Server Source](https://cc-techgroup.com/data-center-energy-consumption/#:~:text=this%20work%20efficiently.-,How%20Many%20kWh%20Does%20a%20Server%20Use%3F,to%201%2C900%20kWh%20every%20year.)\n",
-    "\n",
-    "Average annual power may be around 1,800 to 1,900 kWh every year per server (divide by 365 then 24 the 4)   0.05279680365 kWh per 15 minutes\n",
-    "\n",
-    "[Network Switch Source](https://www.genuinemodules.com/how-much-power-does-a-24-port-switch-use_a8539#:~:text=However%2C%20as%20a%20general%20estimate,requirements%20of%20the%20connected%20devices.)\n",
-    "\n",
-    "\n",
-    "However, as a general estimate, a non-PoE 24 port switch may consume around 20-50 watts of power, while a PoE-enabled switch may consume around 100-250 watts or more, depending on the power requirements of the connected devices. \n",
-    "PoE: 25Wh - 62.5Wh per 15 minutes\n",
-    "Non-PoE: 5Wh - 12.5Wh per 15 minutes\n",
-    "    \n",
-    " [HDD & SDD Source](https://dataspan.com/blog/how-much-energy-do-data-centers-use/#:~:text=Depending%20on%20disk%20size%2C%20an,around%206%20watts%20per%20disk.)   \n",
-    "\n",
-    "Depending on disk size, an HDD can use anywhere from 6 to 9 watts at maximum capacity. While this is lower than in previous years, power requirements for SSDs have remained mostly constant at around 6 watts per disk.\n",
-    "\n",
-    "HDD: 0.175Wh - 0.2625Wh per 15 minutes\n",
-    "SSD: 0.175Wh per 15 minutes\n"
-   ]
-  },
-  {
-   "cell_type": "code",
-   "execution_count": 4,
-   "id": "e7911facea424b14",
-   "metadata": {
-    "ExecuteTime": {
-     "end_time": "2024-07-03T11:21:12.709822Z",
-     "start_time": "2024-07-03T11:21:12.699967Z"
-    }
-   },
-   "outputs": [
-    {
-     "data": {
-      "text/plain": [
-       "Index(['Time', '01 General_Electric_Active Energy (kWh)',\n",
-       "       '01 General_Electric_Active Power (kW)',\n",
-       "       '01 General_Electric_Power Factor (real)',\n",
-       "       '02 Production_Electric_Active Energy (kWh)',\n",
-       "       '02 Production_Electric_Active Power (kW)',\n",
-       "       '02 Production_Electric_Power Factor (real)',\n",
-       "       '03 Chiller Group_Electric_Active Energy (kWh)',\n",
-       "       '03 Chiller Group_Electric_Active Power (kW)',\n",
-       "       '03 Chiller Group_Electric_Power Factor (real)',\n",
-       "       '04 UTA_Electric_Active Energy (kWh)',\n",
-       "       '04 UTA_Electric_Active Power (kW)',\n",
-       "       '04 UTA_Electric_Power Factor (real)',\n",
-       "       '05 Compressors_Electric_Active Energy (kWh)',\n",
-       "       '05 Compressors_Electric_Active Power (kW)',\n",
-       "       '05 Compressors_Electric_Power Factor (real)',\n",
-       "       '06 Offices_Electric_Active Energy (kWh)',\n",
-       "       '06 Offices_Electric_Active Power (kW)',\n",
-       "       '06 Offices_Electric_Power Factor (real)',\n",
-       "       '07 Data Center_Electric_Active Energy (kWh)',\n",
-       "       '07 Data Center_Electric_Active Power (kW)',\n",
-       "       '07 Data Center_Electric_Power Factor (real)',\n",
-       "       '08 Technological Centers_Electric_Active Energy (kWh)',\n",
-       "       '08 Technological Centers_Electric_Active Power (kW)',\n",
-       "       '08 Technological Centers_Electric_Power Factor (real)',\n",
-       "       'General_Electric_Active Energy (kWh)',\n",
-       "       'General_Electric_Active Power (kW)',\n",
-       "       'General_Electric_Power Factor (real)', 'sum_of_kWh', 'DataFrame Name',\n",
-       "       'is_weekend', 'hour_sin', 'hour_cos', 'day_of_month_sin',\n",
-       "       'day_of_month_cos', 'month_sin', 'month_cos', 'day_of_week_sin',\n",
-       "       'day_of_week_cos', 'price_mWh', 'energy_cost_kWh', 'temp', 'humidity',\n",
-       "       'precip', 'windspeed', 'uvindex', 'conditions', 'heat_index'],\n",
-       "      dtype='object')"
-      ]
-     },
-     "execution_count": 4,
-     "metadata": {},
-     "output_type": "execute_result"
-    }
-   ],
-   "source": [
-    " df.columns"
-   ]
-  },
-  {
-   "cell_type": "code",
-   "execution_count": 5,
-   "id": "334a8f508a7e2e0f",
-   "metadata": {
-    "ExecuteTime": {
-     "end_time": "2024-07-03T11:22:08.375244Z",
-     "start_time": "2024-07-03T11:22:08.342071Z"
-    }
-   },
-   "outputs": [],
-   "source": [
-    "data_center_target = (df['07 Data Center_Electric_Active Energy (kWh)'])\n",
-    "data_center_target.to_csv('data/target_variables/target_data_center.csv')"
-   ]
-  },
-  {
    "cell_type": "markdown",
-   "id": "d68e67cfc8f7020",
-   "metadata": {},
-   "source": [
-    "## Synthesized dataset containing the following columns:\n",
-    "\n",
-    "total_data_center_consumption_kwh = β1*Number_of_active_servers + β2*Number_of_active_network_switches + β3*Number_of_active_hard_drives\n",
-    "\n",
-    "\t•\tNumber of active servers\n",
-    "\t•\tNumber of active network switches (PoE)\n",
-    "\t•\tNumber of active network switches (Non-PoE)\n",
-    "\t•\tNumber of active hard drives (HDD)\n",
-    "\t•\tNumber of active solid-state drives (SSD)\n",
-    "\t•\tTotal energy consumption in kWh"
-   ]
-  },
-  {
-=======
-   "metadata": {},
->>>>>>> 965078c8
-   "cell_type": "markdown",
-   "id": "8ea253575c9233af",
-   "metadata": {},
-   "source": []
-  },
-  {
-<<<<<<< HEAD
-   "cell_type": "code",
-   "execution_count": 6,
-   "id": "edcb96621f67ef43",
-   "metadata": {
-    "ExecuteTime": {
-     "end_time": "2024-07-02T19:07:49.705418Z",
-     "start_time": "2024-07-02T19:07:49.682797Z"
-    }
-   },
-   "outputs": [
-    {
-     "name": "stdout",
-     "output_type": "stream",
-     "text": [
-      "   Number_of_active_servers  Number_of_active_network_switches_poe  \\\n",
-      "0                        54                                      7   \n",
-      "1                        48                                      9   \n",
-      "2                        56                                      9   \n",
-      "3                        65                                      8   \n",
-      "4                        47                                      9   \n",
-      "\n",
-      "   Number_of_active_network_switches_non_poe  Number_of_active_hard_drives  \\\n",
-      "0                                          5                            83   \n",
-      "1                                          5                            88   \n",
-      "2                                          6                           114   \n",
-      "3                                          6                           112   \n",
-      "4                                          3                            99   \n",
-      "\n",
-      "   Number_of_active_ssds  Total_energy_consumption_kwh  \n",
-      "0                     34                      3.278679  \n",
-      "1                     44                      3.030063  \n",
-      "2                     50                      3.375065  \n",
-      "3                     50                      4.004567  \n",
-      "4                     45                      2.961232  \n"
-     ]
-    }
-   ],
-   "source": [
-    "import numpy as np\n",
-    "import pandas as pd\n",
-    "\n",
-    "# Define the number of records to generate\n",
-    "num_records = 100  # Set to a desired number of records\n",
-    "\n",
-    "# Define the energy consumption per component per 15 minutes\n",
-    "energy_consumption_per_15_min = {\n",
-    "    'server': 0.05279680365,  # kWh per 15 minutes\n",
-    "    'network_switch_poe': (25, 62.5),  # Wh per 15 minutes\n",
-    "    'network_switch_non_poe': (5, 12.5),  # Wh per 15 minutes\n",
-    "    'hdd': (0.175, 0.2625),  # Wh per 15 minutes\n",
-    "    'ssd': 0.175  # Wh per 15 minutes\n",
-    "}\n",
-    "\n",
-    "# Generate random numbers of each component within a realistic range\n",
-    "np.random.seed(42)  # For reproducibility\n",
-    "\n",
-    "num_servers = np.maximum(np.random.normal(50, 10, num_records).astype(int), 0)\n",
-    "num_network_switches_poe = np.maximum(np.random.normal(10, 2, num_records).astype(int), 0)\n",
-    "num_network_switches_non_poe = np.maximum(np.random.normal(5, 1, num_records).astype(int), 0)\n",
-    "num_hdds = np.maximum(np.random.normal(100, 20, num_records).astype(int), 0)\n",
-    "num_ssds = np.maximum(np.random.normal(50, 10, num_records).astype(int), 0)\n",
-    "\n",
-    "# Calculate total energy consumption for each record\n",
-    "total_energy_consumption_kwh = (\n",
-    "    num_servers * energy_consumption_per_15_min['server'] +\n",
-    "    num_network_switches_poe * np.random.uniform(energy_consumption_per_15_min['network_switch_poe'][0], energy_consumption_per_15_min['network_switch_poe'][1], num_records) / 1000 +\n",
-    "    num_network_switches_non_poe * np.random.uniform(energy_consumption_per_15_min['network_switch_non_poe'][0], energy_consumption_per_15_min['network_switch_non_poe'][1], num_records) / 1000 +\n",
-    "    num_hdds * np.random.uniform(energy_consumption_per_15_min['hdd'][0], energy_consumption_per_15_min['hdd'][1], num_records) / 1000 +\n",
-    "    num_ssds * energy_consumption_per_15_min['ssd'] / 1000\n",
-    ")\n",
-    "\n",
-    "# Create a DataFrame with the synthesized data\n",
-    "synthesized_data = pd.DataFrame({\n",
-    "    'Number_of_active_servers': num_servers,\n",
-    "    'Number_of_active_network_switches_poe': num_network_switches_poe,\n",
-    "    'Number_of_active_network_switches_non_poe': num_network_switches_non_poe,\n",
-    "    'Number_of_active_hard_drives': num_hdds,\n",
-    "    'Number_of_active_ssds': num_ssds,\n",
-    "    'Total_energy_consumption_kwh': total_energy_consumption_kwh\n",
-    "})\n",
-    "\n",
-    "# Display the synthesized data\n",
-    "print(synthesized_data.head())\n",
-    "\n",
-    "# Save the synthesized data to a CSV file\n",
-    "synthesized_data.to_csv('data/synthesized_data/data_center_synthesized.csv', index=False)"
-   ]
-  },
-  {
-=======
-   "metadata": {},
->>>>>>> 965078c8
-   "cell_type": "markdown",
-   "id": "419ac1f23c59f104",
-   "metadata": {},
    "source": [
     "# Total energy Consumption Equation\n",
     "\n",
@@ -299,18 +31,51 @@
     "\t•\t \\beta_3  is a range between 5 Wh to 12.5 Wh per non-PoE switch per 15 minutes (converted to kWh)\n",
     "\t•\t \\beta_4  is a range between 0.175 Wh to 0.2625 Wh per HDD per 15 minutes (converted to kWh)\n",
     "\t•\t \\beta_5 = 0.175  Wh per SSD per 15 minutes (converted to kWh)\n"
-   ]
-  },
-  {
-   "cell_type": "code",
-   "execution_count": 7,
-   "id": "96e84ed64e0ce4a",
+   ],
+   "id": "419ac1f23c59f104"
+  },
+  {
    "metadata": {
     "ExecuteTime": {
      "end_time": "2024-07-02T19:07:52.824333Z",
      "start_time": "2024-07-02T19:07:52.290196Z"
     }
    },
+   "cell_type": "code",
+   "source": [
+    "from pyomo.environ import *\n",
+    "\n",
+    "model = ConcreteModel()\n",
+    "\n",
+    "# Decision Variables\n",
+    "model.N_servers = Var(domain=NonNegativeIntegers)\n",
+    "model.N_network_switches_poe = Var(domain=NonNegativeIntegers)\n",
+    "model.N_network_switches_non_poe = Var(domain=NonNegativeIntegers)\n",
+    "model.N_hard_drives = Var(domain=NonNegativeIntegers)\n",
+    "model.N_ssds = Var(domain=NonNegativeIntegers)\n",
+    "\n",
+    "# Coefficients\n",
+    "beta1 = 0.05279680365\n",
+    "beta2_min, beta2_max = 25 / 1000 / 4, 62.5 / 1000 / 4  # convert Wh to kWh and per 15 min\n",
+    "beta3_min, beta3_max = 5 / 1000 / 4, 12.5 / 1000 / 4  # convert Wh to kWh and per 15 min\n",
+    "beta4_min, beta4_max = 0.175 / 1000 / 4, 0.2625 / 1000 / 4  # convert Wh to kWh and per 15 min\n",
+    "beta5 = 0.175 / 1000 / 4  # convert Wh to kWh and per 15 min\n",
+    "\n",
+    "# Define ranges for coefficients to use the average for the constraints\n",
+    "beta2_avg = (beta2_min + beta2_max) / 2\n",
+    "beta3_avg = (beta3_min + beta3_max) / 2\n",
+    "beta4_avg = (beta4_min + beta4_max) / 2\n",
+    "\n",
+    "# Total energy consumption constraint\n",
+    "model.total_energy_consumption = Constraint(expr=\n",
+    "    beta1 * model.N_servers +\n",
+    "    beta2_avg * model.N_network_switches_poe +\n",
+    "    beta3_avg * model.N_network_switches_non_poe +\n",
+    "    beta4_avg * model.N_hard_drives +\n",
+    "    beta5 * model.N_ssds\n",
+    ")"
+   ],
+   "id": "96e84ed64e0ce4a",
    "outputs": [
     {
      "name": "stdout",
@@ -339,58 +104,25 @@
      "evalue": "Constraint 'total_energy_consumption' does not have a proper value. Found '0.05279680365*N_servers + 0.0109375*N_network_switches_poe + 0.0021875*N_network_switches_non_poe + 5.468750000000001e-05*N_hard_drives + 4.375e-05*N_ssds'\nExpecting a tuple or relational expression. Examples:\n   sum(model.costs) == model.income\n   (0, model.price[item], 50)",
      "output_type": "error",
      "traceback": [
-      "\u001b[0;31m---------------------------------------------------------------------------\u001b[0m",
-      "\u001b[0;31mValueError\u001b[0m                                Traceback (most recent call last)",
-      "Cell \u001b[0;32mIn[7], line 25\u001b[0m\n\u001b[1;32m     22\u001b[0m beta4_avg \u001b[38;5;241m=\u001b[39m (beta4_min \u001b[38;5;241m+\u001b[39m beta4_max) \u001b[38;5;241m/\u001b[39m \u001b[38;5;241m2\u001b[39m\n\u001b[1;32m     24\u001b[0m \u001b[38;5;66;03m# Total energy consumption constraint\u001b[39;00m\n\u001b[0;32m---> 25\u001b[0m \u001b[43mmodel\u001b[49m\u001b[38;5;241;43m.\u001b[39;49m\u001b[43mtotal_energy_consumption\u001b[49m \u001b[38;5;241m=\u001b[39m Constraint(expr\u001b[38;5;241m=\u001b[39m\n\u001b[1;32m     26\u001b[0m     beta1 \u001b[38;5;241m*\u001b[39m model\u001b[38;5;241m.\u001b[39mN_servers \u001b[38;5;241m+\u001b[39m\n\u001b[1;32m     27\u001b[0m     beta2_avg \u001b[38;5;241m*\u001b[39m model\u001b[38;5;241m.\u001b[39mN_network_switches_poe \u001b[38;5;241m+\u001b[39m\n\u001b[1;32m     28\u001b[0m     beta3_avg \u001b[38;5;241m*\u001b[39m model\u001b[38;5;241m.\u001b[39mN_network_switches_non_poe \u001b[38;5;241m+\u001b[39m\n\u001b[1;32m     29\u001b[0m     beta4_avg \u001b[38;5;241m*\u001b[39m model\u001b[38;5;241m.\u001b[39mN_hard_drives \u001b[38;5;241m+\u001b[39m\n\u001b[1;32m     30\u001b[0m     beta5 \u001b[38;5;241m*\u001b[39m model\u001b[38;5;241m.\u001b[39mN_ssds\n\u001b[1;32m     31\u001b[0m )\n",
-      "File \u001b[0;32m~/anaconda3/envs/vl_optimizer_1/lib/python3.12/site-packages/pyomo/core/base/block.py:571\u001b[0m, in \u001b[0;36mBlockData.__setattr__\u001b[0;34m(self, name, val)\u001b[0m\n\u001b[1;32m    566\u001b[0m \u001b[38;5;28;01mif\u001b[39;00m name \u001b[38;5;129;01mnot\u001b[39;00m \u001b[38;5;129;01min\u001b[39;00m \u001b[38;5;28mself\u001b[39m\u001b[38;5;241m.\u001b[39m\u001b[38;5;18m__dict__\u001b[39m:\n\u001b[1;32m    567\u001b[0m     \u001b[38;5;28;01mif\u001b[39;00m \u001b[38;5;28misinstance\u001b[39m(val, Component):\n\u001b[1;32m    568\u001b[0m         \u001b[38;5;66;03m#\u001b[39;00m\n\u001b[1;32m    569\u001b[0m         \u001b[38;5;66;03m# Pyomo components are added with the add_component method.\u001b[39;00m\n\u001b[1;32m    570\u001b[0m         \u001b[38;5;66;03m#\u001b[39;00m\n\u001b[0;32m--> 571\u001b[0m         \u001b[38;5;28;43mself\u001b[39;49m\u001b[38;5;241;43m.\u001b[39;49m\u001b[43madd_component\u001b[49m\u001b[43m(\u001b[49m\u001b[43mname\u001b[49m\u001b[43m,\u001b[49m\u001b[43m \u001b[49m\u001b[43mval\u001b[49m\u001b[43m)\u001b[49m\n\u001b[1;32m    572\u001b[0m     \u001b[38;5;28;01melse\u001b[39;00m:\n\u001b[1;32m    573\u001b[0m         \u001b[38;5;66;03m#\u001b[39;00m\n\u001b[1;32m    574\u001b[0m         \u001b[38;5;66;03m# Other Python objects are added with the standard __setattr__\u001b[39;00m\n\u001b[1;32m    575\u001b[0m         \u001b[38;5;66;03m# method.\u001b[39;00m\n\u001b[1;32m    576\u001b[0m         \u001b[38;5;66;03m#\u001b[39;00m\n\u001b[1;32m    577\u001b[0m         \u001b[38;5;28msuper\u001b[39m(BlockData, \u001b[38;5;28mself\u001b[39m)\u001b[38;5;241m.\u001b[39m\u001b[38;5;21m__setattr__\u001b[39m(name, val)\n",
-      "File \u001b[0;32m~/anaconda3/envs/vl_optimizer_1/lib/python3.12/site-packages/pyomo/core/base/block.py:1116\u001b[0m, in \u001b[0;36mBlockData.add_component\u001b[0;34m(self, name, val)\u001b[0m\n\u001b[1;32m   1108\u001b[0m     logger\u001b[38;5;241m.\u001b[39mdebug(\n\u001b[1;32m   1109\u001b[0m         \u001b[38;5;124m\"\u001b[39m\u001b[38;5;124mConstructing \u001b[39m\u001b[38;5;132;01m%s\u001b[39;00m\u001b[38;5;124m \u001b[39m\u001b[38;5;124m'\u001b[39m\u001b[38;5;132;01m%s\u001b[39;00m\u001b[38;5;124m'\u001b[39m\u001b[38;5;124m on \u001b[39m\u001b[38;5;132;01m%s\u001b[39;00m\u001b[38;5;124m from data=\u001b[39m\u001b[38;5;132;01m%s\u001b[39;00m\u001b[38;5;124m\"\u001b[39m,\n\u001b[1;32m   1110\u001b[0m         val\u001b[38;5;241m.\u001b[39m\u001b[38;5;18m__class__\u001b[39m\u001b[38;5;241m.\u001b[39m\u001b[38;5;18m__name__\u001b[39m,\n\u001b[0;32m   (...)\u001b[0m\n\u001b[1;32m   1113\u001b[0m         \u001b[38;5;28mstr\u001b[39m(data),\n\u001b[1;32m   1114\u001b[0m     )\n\u001b[1;32m   1115\u001b[0m \u001b[38;5;28;01mtry\u001b[39;00m:\n\u001b[0;32m-> 1116\u001b[0m     \u001b[43mval\u001b[49m\u001b[38;5;241;43m.\u001b[39;49m\u001b[43mconstruct\u001b[49m\u001b[43m(\u001b[49m\u001b[43mdata\u001b[49m\u001b[43m)\u001b[49m\n\u001b[1;32m   1117\u001b[0m \u001b[38;5;28;01mexcept\u001b[39;00m:\n\u001b[1;32m   1118\u001b[0m     err \u001b[38;5;241m=\u001b[39m sys\u001b[38;5;241m.\u001b[39mexc_info()[\u001b[38;5;241m1\u001b[39m]\n",
-      "File \u001b[0;32m~/anaconda3/envs/vl_optimizer_1/lib/python3.12/site-packages/pyomo/core/base/disable_methods.py:124\u001b[0m, in \u001b[0;36mdisable_methods.<locals>.class_decorator.<locals>.construct\u001b[0;34m(self, data)\u001b[0m\n\u001b[1;32m    122\u001b[0m     \u001b[38;5;28mself\u001b[39m\u001b[38;5;241m.\u001b[39m_name \u001b[38;5;241m=\u001b[39m base\u001b[38;5;241m.\u001b[39m\u001b[38;5;18m__name__\u001b[39m\n\u001b[1;32m    123\u001b[0m \u001b[38;5;28mself\u001b[39m\u001b[38;5;241m.\u001b[39m\u001b[38;5;18m__class__\u001b[39m \u001b[38;5;241m=\u001b[39m base\n\u001b[0;32m--> 124\u001b[0m \u001b[38;5;28;01mreturn\u001b[39;00m \u001b[43mbase\u001b[49m\u001b[38;5;241;43m.\u001b[39;49m\u001b[43mconstruct\u001b[49m\u001b[43m(\u001b[49m\u001b[38;5;28;43mself\u001b[39;49m\u001b[43m,\u001b[49m\u001b[43m \u001b[49m\u001b[43mdata\u001b[49m\u001b[43m)\u001b[49m\n",
-      "File \u001b[0;32m~/anaconda3/envs/vl_optimizer_1/lib/python3.12/site-packages/pyomo/core/base/constraint.py:720\u001b[0m, in \u001b[0;36mConstraint.construct\u001b[0;34m(self, data)\u001b[0m\n\u001b[1;32m    717\u001b[0m     \u001b[38;5;28;01melse\u001b[39;00m:\n\u001b[1;32m    718\u001b[0m         \u001b[38;5;66;03m# Bypass the index validation and create the member directly\u001b[39;00m\n\u001b[1;32m    719\u001b[0m         \u001b[38;5;28;01mfor\u001b[39;00m index \u001b[38;5;129;01min\u001b[39;00m \u001b[38;5;28mself\u001b[39m\u001b[38;5;241m.\u001b[39mindex_set():\n\u001b[0;32m--> 720\u001b[0m             \u001b[38;5;28;43mself\u001b[39;49m\u001b[38;5;241;43m.\u001b[39;49m\u001b[43m_setitem_when_not_present\u001b[49m\u001b[43m(\u001b[49m\u001b[43mindex\u001b[49m\u001b[43m,\u001b[49m\u001b[43m \u001b[49m\u001b[43mrule\u001b[49m\u001b[43m(\u001b[49m\u001b[43mblock\u001b[49m\u001b[43m,\u001b[49m\u001b[43m \u001b[49m\u001b[43mindex\u001b[49m\u001b[43m)\u001b[49m\u001b[43m)\u001b[49m\n\u001b[1;32m    721\u001b[0m \u001b[38;5;28;01mexcept\u001b[39;00m \u001b[38;5;167;01mException\u001b[39;00m:\n\u001b[1;32m    722\u001b[0m     err \u001b[38;5;241m=\u001b[39m sys\u001b[38;5;241m.\u001b[39mexc_info()[\u001b[38;5;241m1\u001b[39m]\n",
-      "File \u001b[0;32m~/anaconda3/envs/vl_optimizer_1/lib/python3.12/site-packages/pyomo/core/base/indexed_component.py:1107\u001b[0m, in \u001b[0;36mIndexedComponent._setitem_when_not_present\u001b[0;34m(self, index, value)\u001b[0m\n\u001b[1;32m   1105\u001b[0m \u001b[38;5;28;01mtry\u001b[39;00m:\n\u001b[1;32m   1106\u001b[0m     \u001b[38;5;28;01mif\u001b[39;00m value \u001b[38;5;129;01mis\u001b[39;00m \u001b[38;5;129;01mnot\u001b[39;00m _NotSpecified:\n\u001b[0;32m-> 1107\u001b[0m         \u001b[43mobj\u001b[49m\u001b[38;5;241;43m.\u001b[39;49m\u001b[43mset_value\u001b[49m\u001b[43m(\u001b[49m\u001b[43mvalue\u001b[49m\u001b[43m)\u001b[49m\n\u001b[1;32m   1108\u001b[0m \u001b[38;5;28;01mexcept\u001b[39;00m:\n\u001b[1;32m   1109\u001b[0m     \u001b[38;5;28mself\u001b[39m\u001b[38;5;241m.\u001b[39m_data\u001b[38;5;241m.\u001b[39mpop(index, \u001b[38;5;28;01mNone\u001b[39;00m)\n",
-      "File \u001b[0;32m~/anaconda3/envs/vl_optimizer_1/lib/python3.12/site-packages/pyomo/core/base/constraint.py:888\u001b[0m, in \u001b[0;36mScalarConstraint.set_value\u001b[0;34m(self, expr)\u001b[0m\n\u001b[1;32m    886\u001b[0m \u001b[38;5;28;01mif\u001b[39;00m \u001b[38;5;129;01mnot\u001b[39;00m \u001b[38;5;28mself\u001b[39m\u001b[38;5;241m.\u001b[39m_data:\n\u001b[1;32m    887\u001b[0m     \u001b[38;5;28mself\u001b[39m\u001b[38;5;241m.\u001b[39m_data[\u001b[38;5;28;01mNone\u001b[39;00m] \u001b[38;5;241m=\u001b[39m \u001b[38;5;28mself\u001b[39m\n\u001b[0;32m--> 888\u001b[0m \u001b[38;5;28;01mreturn\u001b[39;00m \u001b[38;5;28;43msuper\u001b[39;49m\u001b[43m(\u001b[49m\u001b[43mScalarConstraint\u001b[49m\u001b[43m,\u001b[49m\u001b[43m \u001b[49m\u001b[38;5;28;43mself\u001b[39;49m\u001b[43m)\u001b[49m\u001b[38;5;241;43m.\u001b[39;49m\u001b[43mset_value\u001b[49m\u001b[43m(\u001b[49m\u001b[43mexpr\u001b[49m\u001b[43m)\u001b[49m\n",
-      "File \u001b[0;32m~/anaconda3/envs/vl_optimizer_1/lib/python3.12/site-packages/pyomo/core/base/constraint.py:424\u001b[0m, in \u001b[0;36mConstraintData.set_value\u001b[0;34m(self, expr)\u001b[0m\n\u001b[1;32m    416\u001b[0m     \u001b[38;5;28;01mif\u001b[39;00m \u001b[38;5;28mself\u001b[39m\u001b[38;5;241m.\u001b[39m_expr \u001b[38;5;129;01mis\u001b[39;00m \u001b[38;5;28;01mNone\u001b[39;00m:\n\u001b[1;32m    417\u001b[0m         msg \u001b[38;5;241m=\u001b[39m (\n\u001b[1;32m    418\u001b[0m             \u001b[38;5;124m\"\u001b[39m\u001b[38;5;124mConstraint \u001b[39m\u001b[38;5;124m'\u001b[39m\u001b[38;5;132;01m%s\u001b[39;00m\u001b[38;5;124m'\u001b[39m\u001b[38;5;124m does not have a proper \u001b[39m\u001b[38;5;124m\"\u001b[39m\n\u001b[1;32m    419\u001b[0m             \u001b[38;5;124m\"\u001b[39m\u001b[38;5;124mvalue. Found \u001b[39m\u001b[38;5;124m'\u001b[39m\u001b[38;5;132;01m%s\u001b[39;00m\u001b[38;5;124m'\u001b[39m\u001b[38;5;130;01m\\n\u001b[39;00m\u001b[38;5;124mExpecting a tuple or \u001b[39m\u001b[38;5;124m\"\u001b[39m\n\u001b[0;32m   (...)\u001b[0m\n\u001b[1;32m    422\u001b[0m             \u001b[38;5;124m\"\u001b[39m\u001b[38;5;130;01m\\n\u001b[39;00m\u001b[38;5;124m   (0, model.price[item], 50)\u001b[39m\u001b[38;5;124m\"\u001b[39m \u001b[38;5;241m%\u001b[39m (\u001b[38;5;28mself\u001b[39m\u001b[38;5;241m.\u001b[39mname, \u001b[38;5;28mstr\u001b[39m(expr))\n\u001b[1;32m    423\u001b[0m         )\n\u001b[0;32m--> 424\u001b[0m         \u001b[38;5;28;01mraise\u001b[39;00m \u001b[38;5;167;01mValueError\u001b[39;00m(msg)\n\u001b[1;32m    425\u001b[0m \u001b[38;5;66;03m#\u001b[39;00m\n\u001b[1;32m    426\u001b[0m \u001b[38;5;66;03m# Normalize the incoming expressions, if we can\u001b[39;00m\n\u001b[1;32m    427\u001b[0m \u001b[38;5;66;03m#\u001b[39;00m\n\u001b[1;32m    428\u001b[0m args \u001b[38;5;241m=\u001b[39m \u001b[38;5;28mself\u001b[39m\u001b[38;5;241m.\u001b[39m_expr\u001b[38;5;241m.\u001b[39margs\n",
-      "\u001b[0;31mValueError\u001b[0m: Constraint 'total_energy_consumption' does not have a proper value. Found '0.05279680365*N_servers + 0.0109375*N_network_switches_poe + 0.0021875*N_network_switches_non_poe + 5.468750000000001e-05*N_hard_drives + 4.375e-05*N_ssds'\nExpecting a tuple or relational expression. Examples:\n   sum(model.costs) == model.income\n   (0, model.price[item], 50)"
+      "\u001B[0;31m---------------------------------------------------------------------------\u001B[0m",
+      "\u001B[0;31mValueError\u001B[0m                                Traceback (most recent call last)",
+      "Cell \u001B[0;32mIn[7], line 25\u001B[0m\n\u001B[1;32m     22\u001B[0m beta4_avg \u001B[38;5;241m=\u001B[39m (beta4_min \u001B[38;5;241m+\u001B[39m beta4_max) \u001B[38;5;241m/\u001B[39m \u001B[38;5;241m2\u001B[39m\n\u001B[1;32m     24\u001B[0m \u001B[38;5;66;03m# Total energy consumption constraint\u001B[39;00m\n\u001B[0;32m---> 25\u001B[0m \u001B[43mmodel\u001B[49m\u001B[38;5;241;43m.\u001B[39;49m\u001B[43mtotal_energy_consumption\u001B[49m \u001B[38;5;241m=\u001B[39m Constraint(expr\u001B[38;5;241m=\u001B[39m\n\u001B[1;32m     26\u001B[0m     beta1 \u001B[38;5;241m*\u001B[39m model\u001B[38;5;241m.\u001B[39mN_servers \u001B[38;5;241m+\u001B[39m\n\u001B[1;32m     27\u001B[0m     beta2_avg \u001B[38;5;241m*\u001B[39m model\u001B[38;5;241m.\u001B[39mN_network_switches_poe \u001B[38;5;241m+\u001B[39m\n\u001B[1;32m     28\u001B[0m     beta3_avg \u001B[38;5;241m*\u001B[39m model\u001B[38;5;241m.\u001B[39mN_network_switches_non_poe \u001B[38;5;241m+\u001B[39m\n\u001B[1;32m     29\u001B[0m     beta4_avg \u001B[38;5;241m*\u001B[39m model\u001B[38;5;241m.\u001B[39mN_hard_drives \u001B[38;5;241m+\u001B[39m\n\u001B[1;32m     30\u001B[0m     beta5 \u001B[38;5;241m*\u001B[39m model\u001B[38;5;241m.\u001B[39mN_ssds\n\u001B[1;32m     31\u001B[0m )\n",
+      "File \u001B[0;32m~/anaconda3/envs/vl_optimizer_1/lib/python3.12/site-packages/pyomo/core/base/block.py:571\u001B[0m, in \u001B[0;36mBlockData.__setattr__\u001B[0;34m(self, name, val)\u001B[0m\n\u001B[1;32m    566\u001B[0m \u001B[38;5;28;01mif\u001B[39;00m name \u001B[38;5;129;01mnot\u001B[39;00m \u001B[38;5;129;01min\u001B[39;00m \u001B[38;5;28mself\u001B[39m\u001B[38;5;241m.\u001B[39m\u001B[38;5;18m__dict__\u001B[39m:\n\u001B[1;32m    567\u001B[0m     \u001B[38;5;28;01mif\u001B[39;00m \u001B[38;5;28misinstance\u001B[39m(val, Component):\n\u001B[1;32m    568\u001B[0m         \u001B[38;5;66;03m#\u001B[39;00m\n\u001B[1;32m    569\u001B[0m         \u001B[38;5;66;03m# Pyomo components are added with the add_component method.\u001B[39;00m\n\u001B[1;32m    570\u001B[0m         \u001B[38;5;66;03m#\u001B[39;00m\n\u001B[0;32m--> 571\u001B[0m         \u001B[38;5;28;43mself\u001B[39;49m\u001B[38;5;241;43m.\u001B[39;49m\u001B[43madd_component\u001B[49m\u001B[43m(\u001B[49m\u001B[43mname\u001B[49m\u001B[43m,\u001B[49m\u001B[43m \u001B[49m\u001B[43mval\u001B[49m\u001B[43m)\u001B[49m\n\u001B[1;32m    572\u001B[0m     \u001B[38;5;28;01melse\u001B[39;00m:\n\u001B[1;32m    573\u001B[0m         \u001B[38;5;66;03m#\u001B[39;00m\n\u001B[1;32m    574\u001B[0m         \u001B[38;5;66;03m# Other Python objects are added with the standard __setattr__\u001B[39;00m\n\u001B[1;32m    575\u001B[0m         \u001B[38;5;66;03m# method.\u001B[39;00m\n\u001B[1;32m    576\u001B[0m         \u001B[38;5;66;03m#\u001B[39;00m\n\u001B[1;32m    577\u001B[0m         \u001B[38;5;28msuper\u001B[39m(BlockData, \u001B[38;5;28mself\u001B[39m)\u001B[38;5;241m.\u001B[39m\u001B[38;5;21m__setattr__\u001B[39m(name, val)\n",
+      "File \u001B[0;32m~/anaconda3/envs/vl_optimizer_1/lib/python3.12/site-packages/pyomo/core/base/block.py:1116\u001B[0m, in \u001B[0;36mBlockData.add_component\u001B[0;34m(self, name, val)\u001B[0m\n\u001B[1;32m   1108\u001B[0m     logger\u001B[38;5;241m.\u001B[39mdebug(\n\u001B[1;32m   1109\u001B[0m         \u001B[38;5;124m\"\u001B[39m\u001B[38;5;124mConstructing \u001B[39m\u001B[38;5;132;01m%s\u001B[39;00m\u001B[38;5;124m \u001B[39m\u001B[38;5;124m'\u001B[39m\u001B[38;5;132;01m%s\u001B[39;00m\u001B[38;5;124m'\u001B[39m\u001B[38;5;124m on \u001B[39m\u001B[38;5;132;01m%s\u001B[39;00m\u001B[38;5;124m from data=\u001B[39m\u001B[38;5;132;01m%s\u001B[39;00m\u001B[38;5;124m\"\u001B[39m,\n\u001B[1;32m   1110\u001B[0m         val\u001B[38;5;241m.\u001B[39m\u001B[38;5;18m__class__\u001B[39m\u001B[38;5;241m.\u001B[39m\u001B[38;5;18m__name__\u001B[39m,\n\u001B[0;32m   (...)\u001B[0m\n\u001B[1;32m   1113\u001B[0m         \u001B[38;5;28mstr\u001B[39m(data),\n\u001B[1;32m   1114\u001B[0m     )\n\u001B[1;32m   1115\u001B[0m \u001B[38;5;28;01mtry\u001B[39;00m:\n\u001B[0;32m-> 1116\u001B[0m     \u001B[43mval\u001B[49m\u001B[38;5;241;43m.\u001B[39;49m\u001B[43mconstruct\u001B[49m\u001B[43m(\u001B[49m\u001B[43mdata\u001B[49m\u001B[43m)\u001B[49m\n\u001B[1;32m   1117\u001B[0m \u001B[38;5;28;01mexcept\u001B[39;00m:\n\u001B[1;32m   1118\u001B[0m     err \u001B[38;5;241m=\u001B[39m sys\u001B[38;5;241m.\u001B[39mexc_info()[\u001B[38;5;241m1\u001B[39m]\n",
+      "File \u001B[0;32m~/anaconda3/envs/vl_optimizer_1/lib/python3.12/site-packages/pyomo/core/base/disable_methods.py:124\u001B[0m, in \u001B[0;36mdisable_methods.<locals>.class_decorator.<locals>.construct\u001B[0;34m(self, data)\u001B[0m\n\u001B[1;32m    122\u001B[0m     \u001B[38;5;28mself\u001B[39m\u001B[38;5;241m.\u001B[39m_name \u001B[38;5;241m=\u001B[39m base\u001B[38;5;241m.\u001B[39m\u001B[38;5;18m__name__\u001B[39m\n\u001B[1;32m    123\u001B[0m \u001B[38;5;28mself\u001B[39m\u001B[38;5;241m.\u001B[39m\u001B[38;5;18m__class__\u001B[39m \u001B[38;5;241m=\u001B[39m base\n\u001B[0;32m--> 124\u001B[0m \u001B[38;5;28;01mreturn\u001B[39;00m \u001B[43mbase\u001B[49m\u001B[38;5;241;43m.\u001B[39;49m\u001B[43mconstruct\u001B[49m\u001B[43m(\u001B[49m\u001B[38;5;28;43mself\u001B[39;49m\u001B[43m,\u001B[49m\u001B[43m \u001B[49m\u001B[43mdata\u001B[49m\u001B[43m)\u001B[49m\n",
+      "File \u001B[0;32m~/anaconda3/envs/vl_optimizer_1/lib/python3.12/site-packages/pyomo/core/base/constraint.py:720\u001B[0m, in \u001B[0;36mConstraint.construct\u001B[0;34m(self, data)\u001B[0m\n\u001B[1;32m    717\u001B[0m     \u001B[38;5;28;01melse\u001B[39;00m:\n\u001B[1;32m    718\u001B[0m         \u001B[38;5;66;03m# Bypass the index validation and create the member directly\u001B[39;00m\n\u001B[1;32m    719\u001B[0m         \u001B[38;5;28;01mfor\u001B[39;00m index \u001B[38;5;129;01min\u001B[39;00m \u001B[38;5;28mself\u001B[39m\u001B[38;5;241m.\u001B[39mindex_set():\n\u001B[0;32m--> 720\u001B[0m             \u001B[38;5;28;43mself\u001B[39;49m\u001B[38;5;241;43m.\u001B[39;49m\u001B[43m_setitem_when_not_present\u001B[49m\u001B[43m(\u001B[49m\u001B[43mindex\u001B[49m\u001B[43m,\u001B[49m\u001B[43m \u001B[49m\u001B[43mrule\u001B[49m\u001B[43m(\u001B[49m\u001B[43mblock\u001B[49m\u001B[43m,\u001B[49m\u001B[43m \u001B[49m\u001B[43mindex\u001B[49m\u001B[43m)\u001B[49m\u001B[43m)\u001B[49m\n\u001B[1;32m    721\u001B[0m \u001B[38;5;28;01mexcept\u001B[39;00m \u001B[38;5;167;01mException\u001B[39;00m:\n\u001B[1;32m    722\u001B[0m     err \u001B[38;5;241m=\u001B[39m sys\u001B[38;5;241m.\u001B[39mexc_info()[\u001B[38;5;241m1\u001B[39m]\n",
+      "File \u001B[0;32m~/anaconda3/envs/vl_optimizer_1/lib/python3.12/site-packages/pyomo/core/base/indexed_component.py:1107\u001B[0m, in \u001B[0;36mIndexedComponent._setitem_when_not_present\u001B[0;34m(self, index, value)\u001B[0m\n\u001B[1;32m   1105\u001B[0m \u001B[38;5;28;01mtry\u001B[39;00m:\n\u001B[1;32m   1106\u001B[0m     \u001B[38;5;28;01mif\u001B[39;00m value \u001B[38;5;129;01mis\u001B[39;00m \u001B[38;5;129;01mnot\u001B[39;00m _NotSpecified:\n\u001B[0;32m-> 1107\u001B[0m         \u001B[43mobj\u001B[49m\u001B[38;5;241;43m.\u001B[39;49m\u001B[43mset_value\u001B[49m\u001B[43m(\u001B[49m\u001B[43mvalue\u001B[49m\u001B[43m)\u001B[49m\n\u001B[1;32m   1108\u001B[0m \u001B[38;5;28;01mexcept\u001B[39;00m:\n\u001B[1;32m   1109\u001B[0m     \u001B[38;5;28mself\u001B[39m\u001B[38;5;241m.\u001B[39m_data\u001B[38;5;241m.\u001B[39mpop(index, \u001B[38;5;28;01mNone\u001B[39;00m)\n",
+      "File \u001B[0;32m~/anaconda3/envs/vl_optimizer_1/lib/python3.12/site-packages/pyomo/core/base/constraint.py:888\u001B[0m, in \u001B[0;36mScalarConstraint.set_value\u001B[0;34m(self, expr)\u001B[0m\n\u001B[1;32m    886\u001B[0m \u001B[38;5;28;01mif\u001B[39;00m \u001B[38;5;129;01mnot\u001B[39;00m \u001B[38;5;28mself\u001B[39m\u001B[38;5;241m.\u001B[39m_data:\n\u001B[1;32m    887\u001B[0m     \u001B[38;5;28mself\u001B[39m\u001B[38;5;241m.\u001B[39m_data[\u001B[38;5;28;01mNone\u001B[39;00m] \u001B[38;5;241m=\u001B[39m \u001B[38;5;28mself\u001B[39m\n\u001B[0;32m--> 888\u001B[0m \u001B[38;5;28;01mreturn\u001B[39;00m \u001B[38;5;28;43msuper\u001B[39;49m\u001B[43m(\u001B[49m\u001B[43mScalarConstraint\u001B[49m\u001B[43m,\u001B[49m\u001B[43m \u001B[49m\u001B[38;5;28;43mself\u001B[39;49m\u001B[43m)\u001B[49m\u001B[38;5;241;43m.\u001B[39;49m\u001B[43mset_value\u001B[49m\u001B[43m(\u001B[49m\u001B[43mexpr\u001B[49m\u001B[43m)\u001B[49m\n",
+      "File \u001B[0;32m~/anaconda3/envs/vl_optimizer_1/lib/python3.12/site-packages/pyomo/core/base/constraint.py:424\u001B[0m, in \u001B[0;36mConstraintData.set_value\u001B[0;34m(self, expr)\u001B[0m\n\u001B[1;32m    416\u001B[0m     \u001B[38;5;28;01mif\u001B[39;00m \u001B[38;5;28mself\u001B[39m\u001B[38;5;241m.\u001B[39m_expr \u001B[38;5;129;01mis\u001B[39;00m \u001B[38;5;28;01mNone\u001B[39;00m:\n\u001B[1;32m    417\u001B[0m         msg \u001B[38;5;241m=\u001B[39m (\n\u001B[1;32m    418\u001B[0m             \u001B[38;5;124m\"\u001B[39m\u001B[38;5;124mConstraint \u001B[39m\u001B[38;5;124m'\u001B[39m\u001B[38;5;132;01m%s\u001B[39;00m\u001B[38;5;124m'\u001B[39m\u001B[38;5;124m does not have a proper \u001B[39m\u001B[38;5;124m\"\u001B[39m\n\u001B[1;32m    419\u001B[0m             \u001B[38;5;124m\"\u001B[39m\u001B[38;5;124mvalue. Found \u001B[39m\u001B[38;5;124m'\u001B[39m\u001B[38;5;132;01m%s\u001B[39;00m\u001B[38;5;124m'\u001B[39m\u001B[38;5;130;01m\\n\u001B[39;00m\u001B[38;5;124mExpecting a tuple or \u001B[39m\u001B[38;5;124m\"\u001B[39m\n\u001B[0;32m   (...)\u001B[0m\n\u001B[1;32m    422\u001B[0m             \u001B[38;5;124m\"\u001B[39m\u001B[38;5;130;01m\\n\u001B[39;00m\u001B[38;5;124m   (0, model.price[item], 50)\u001B[39m\u001B[38;5;124m\"\u001B[39m \u001B[38;5;241m%\u001B[39m (\u001B[38;5;28mself\u001B[39m\u001B[38;5;241m.\u001B[39mname, \u001B[38;5;28mstr\u001B[39m(expr))\n\u001B[1;32m    423\u001B[0m         )\n\u001B[0;32m--> 424\u001B[0m         \u001B[38;5;28;01mraise\u001B[39;00m \u001B[38;5;167;01mValueError\u001B[39;00m(msg)\n\u001B[1;32m    425\u001B[0m \u001B[38;5;66;03m#\u001B[39;00m\n\u001B[1;32m    426\u001B[0m \u001B[38;5;66;03m# Normalize the incoming expressions, if we can\u001B[39;00m\n\u001B[1;32m    427\u001B[0m \u001B[38;5;66;03m#\u001B[39;00m\n\u001B[1;32m    428\u001B[0m args \u001B[38;5;241m=\u001B[39m \u001B[38;5;28mself\u001B[39m\u001B[38;5;241m.\u001B[39m_expr\u001B[38;5;241m.\u001B[39margs\n",
+      "\u001B[0;31mValueError\u001B[0m: Constraint 'total_energy_consumption' does not have a proper value. Found '0.05279680365*N_servers + 0.0109375*N_network_switches_poe + 0.0021875*N_network_switches_non_poe + 5.468750000000001e-05*N_hard_drives + 4.375e-05*N_ssds'\nExpecting a tuple or relational expression. Examples:\n   sum(model.costs) == model.income\n   (0, model.price[item], 50)"
      ]
     }
    ],
-   "source": [
-    "from pyomo.environ import *\n",
-    "\n",
-    "model = ConcreteModel()\n",
-    "\n",
-    "# Decision Variables\n",
-    "model.N_servers = Var(domain=NonNegativeIntegers)\n",
-    "model.N_network_switches_poe = Var(domain=NonNegativeIntegers)\n",
-    "model.N_network_switches_non_poe = Var(domain=NonNegativeIntegers)\n",
-    "model.N_hard_drives = Var(domain=NonNegativeIntegers)\n",
-    "model.N_ssds = Var(domain=NonNegativeIntegers)\n",
-    "\n",
-    "# Coefficients\n",
-    "beta1 = 0.05279680365\n",
-    "beta2_min, beta2_max = 25 / 1000 / 4, 62.5 / 1000 / 4  # convert Wh to kWh and per 15 min\n",
-    "beta3_min, beta3_max = 5 / 1000 / 4, 12.5 / 1000 / 4  # convert Wh to kWh and per 15 min\n",
-    "beta4_min, beta4_max = 0.175 / 1000 / 4, 0.2625 / 1000 / 4  # convert Wh to kWh and per 15 min\n",
-    "beta5 = 0.175 / 1000 / 4  # convert Wh to kWh and per 15 min\n",
-    "\n",
-    "# Define ranges for coefficients to use the average for the constraints\n",
-    "beta2_avg = (beta2_min + beta2_max) / 2\n",
-    "beta3_avg = (beta3_min + beta3_max) / 2\n",
-    "beta4_avg = (beta4_min + beta4_max) / 2\n",
-    "\n",
-    "# Total energy consumption constraint\n",
-    "model.total_energy_consumption = Constraint(expr=\n",
-    "    beta1 * model.N_servers +\n",
-    "    beta2_avg * model.N_network_switches_poe +\n",
-    "    beta3_avg * model.N_network_switches_non_poe +\n",
-    "    beta4_avg * model.N_hard_drives +\n",
-    "    beta5 * model.N_ssds\n",
-    ")"
-   ]
-  },
-  {
+   "execution_count": 7
+  },
+  {
+   "metadata": {},
    "cell_type": "markdown",
-   "id": "ca03bac67e9eb9f1",
-   "metadata": {},
    "source": [
     "To create a simple equation for the minimum number of active hardware based on the time of day, we can consider different times and the corresponding minimum requirements for each type of hardware. Let's define some time-based categories and their respective minimum requirements. For simplicity, let's divide the day into three periods: peak hours, off-peak hours, and regular hours.\n",
     "\n",
@@ -486,14 +218,12 @@
     "\\]\n",
     "\n",
     "Using these equations, you can adjust the minimum number of active hardware based on the time of day. You can tailor these numbers further based on your specific operational data and requirements."
-   ]
-  },
-  {
+   ],
+   "id": "ca03bac67e9eb9f1"
+  },
+  {
+   "metadata": {},
    "cell_type": "code",
-   "execution_count": null,
-   "id": "4193462596130cdf",
-   "metadata": {},
-   "outputs": [],
    "source": [
     "from pyomo.environ import ConcreteModel, Var, Constraint, NonNegativeIntegers, Objective, minimize\n",
     "\n",
@@ -562,7 +292,10 @@
     "model.network_switches_non_poe.display()\n",
     "model.hard_drives.display()\n",
     "model.ssds.display()"
-   ]
+   ],
+   "id": "4193462596130cdf",
+   "outputs": [],
+   "execution_count": null
   }
  ],
  "metadata": {
@@ -574,14 +307,14 @@
   "language_info": {
    "codemirror_mode": {
     "name": "ipython",
-    "version": 3
+    "version": 2
    },
    "file_extension": ".py",
    "mimetype": "text/x-python",
    "name": "python",
    "nbconvert_exporter": "python",
-   "pygments_lexer": "ipython3",
-   "version": "3.11.5"
+   "pygments_lexer": "ipython2",
+   "version": "2.7.6"
   }
  },
  "nbformat": 4,
